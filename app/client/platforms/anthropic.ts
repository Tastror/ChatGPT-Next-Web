--- conflicted
+++ resolved
@@ -1,5 +1,4 @@
 import { ACCESS_CODE_PREFIX, Anthropic, ApiPath } from "@/app/constant";
-<<<<<<< HEAD
 import {
   ChatOptions,
   getHeaders,
@@ -8,9 +7,6 @@
   SpeechOptions,
   TranscriptionOptions,
 } from "../api";
-import { useAccessStore, useAppConfig, useChatStore } from "@/app/store";
-=======
-import { ChatOptions, getHeaders, LLMApi, MultimodalContent } from "../api";
 import {
   useAccessStore,
   useAppConfig,
@@ -18,7 +14,6 @@
   usePluginStore,
   ChatMessageTool,
 } from "@/app/store";
->>>>>>> 027e5adf
 import { getClientConfig } from "@/app/config/client";
 import { DEFAULT_API_HOST } from "@/app/constant";
 import {
