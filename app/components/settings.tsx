import { useState, useEffect, useRef, useMemo } from "react";

import EmojiPicker, { Theme as EmojiTheme } from "emoji-picker-react";

import styles from "./settings.module.scss";

import ResetIcon from "../icons/reload.svg";
import CloseIcon from "../icons/close.svg";
import ClearIcon from "../icons/clear.svg";
import EditIcon from "../icons/edit.svg";

import { List, ListItem, Popover, showToast } from "./ui-lib";

import { IconButton } from "./button";
import {
  SubmitKey,
  useChatStore,
  Theme,
  ALL_MODELS,
  useUpdateStore,
  useAccessStore,
} from "../store";
import { Avatar, PromptHints } from "./home";

import Locale, { AllLangs, changeLang, getLang } from "../locales";
import { getCurrentVersion } from "../utils";
import Link from "next/link";
import { UPDATE_URL } from "../constant";
import { SearchService, usePromptStore } from "../store/prompt";
import { requestUsage } from "../requests";

function SettingItem(props: {
  title: string;
  subTitle?: string;
  children: JSX.Element;
}) {
  return (
    <ListItem>
      <div className={styles["settings-title"]}>
        <div>{props.title}</div>
        {props.subTitle && (
          <div className={styles["settings-sub-title"]}>{props.subTitle}</div>
        )}
      </div>
      {props.children}
    </ListItem>
  );
}

export function Settings(props: { closeSettings: () => void }) {
  const [showEmojiPicker, setShowEmojiPicker] = useState(false);
  const [config, updateConfig, resetConfig, clearAllData, clearSessions] =
    useChatStore((state) => [
      state.config,
      state.updateConfig,
      state.resetConfig,
      state.clearAllData,
<<<<<<< HEAD
      state.clearSessions,
    ]);
=======
    ],
  );
>>>>>>> a64c4384

  const updateStore = useUpdateStore();
  const [checkingUpdate, setCheckingUpdate] = useState(false);
  const currentId = getCurrentVersion();
  const remoteId = updateStore.remoteId;
  const hasNewVersion = currentId !== remoteId;

  function checkUpdate(force = false) {
    setCheckingUpdate(true);
    updateStore.getLatestCommitId(force).then(() => {
      setCheckingUpdate(false);
    });
  }

  const [usage, setUsage] = useState<{
    granted?: number;
    used?: number;
  }>();
  const [loadingUsage, setLoadingUsage] = useState(false);
  function checkUsage() {
    setLoadingUsage(true);
    requestUsage()
      .then((res) =>
        setUsage({
          granted: res?.total_granted,
          used: res?.total_used,
        }),
      )
      .finally(() => {
        setLoadingUsage(false);
      });
  }

  useEffect(() => {
    checkUpdate();
    checkUsage();
  }, []);

  const accessStore = useAccessStore();
  const enabledAccessControl = useMemo(
    () => accessStore.enabledAccessControl(),
    [],
  );

  const promptStore = usePromptStore();
  const builtinCount = SearchService.count.builtin;
  const customCount = promptStore.prompts.size ?? 0;

  return (
    <>
      <div className={styles["window-header"]}>
        <div className={styles["window-header-title"]}>
          <div className={styles["window-header-main-title"]}>
            {Locale.Settings.Title}
          </div>
          <div className={styles["window-header-sub-title"]}>
            {Locale.Settings.SubTitle}
          </div>
        </div>
        <div className={styles["window-actions"]}>
          <div className={styles["window-action-button"]}>
            <IconButton
              icon={<ClearIcon />}
              onClick={clearSessions}
              bordered
              title={Locale.Settings.Actions.ClearAll}
            />
          </div>
          <div className={styles["window-action-button"]}>
            <IconButton
              icon={<ResetIcon />}
              onClick={resetConfig}
              bordered
              title={Locale.Settings.Actions.ResetAll}
            />
          </div>
          <div className={styles["window-action-button"]}>
            <IconButton
              icon={<CloseIcon />}
              onClick={props.closeSettings}
              bordered
              title={Locale.Settings.Actions.Close}
            />
          </div>
        </div>
      </div>
      <div className={styles["settings"]}>
        <List>
          <SettingItem title={Locale.Settings.Avatar}>
            <Popover
              onClose={() => setShowEmojiPicker(false)}
              content={
                <EmojiPicker
                  lazyLoadEmojis
                  theme={EmojiTheme.AUTO}
                  onEmojiClick={(e) => {
                    updateConfig((config) => (config.avatar = e.unified));
                    setShowEmojiPicker(false);
                  }}
                />
              }
              open={showEmojiPicker}
            >
              <div
                className={styles.avatar}
                onClick={() => setShowEmojiPicker(true)}
              >
                <Avatar role="user" />
              </div>
            </Popover>
          </SettingItem>

          <SettingItem
            title={Locale.Settings.Update.Version(currentId)}
            subTitle={
              checkingUpdate
                ? Locale.Settings.Update.IsChecking
                : hasNewVersion
                ? Locale.Settings.Update.FoundUpdate(remoteId ?? "ERROR")
                : Locale.Settings.Update.IsLatest
            }
          >
            {checkingUpdate ? (
              <div />
            ) : hasNewVersion ? (
              <Link href={UPDATE_URL} target="_blank" className="link">
                {Locale.Settings.Update.GoToUpdate}
              </Link>
            ) : (
              <IconButton
                icon={<ResetIcon></ResetIcon>}
                text={Locale.Settings.Update.CheckUpdate}
                onClick={() => checkUpdate(true)}
              />
            )}
          </SettingItem>

          <SettingItem title={Locale.Settings.SendKey}>
            <select
              value={config.submitKey}
              onChange={(e) => {
                updateConfig(
                  (config) =>
                    (config.submitKey = e.target.value as any as SubmitKey),
                );
              }}
            >
              {Object.values(SubmitKey).map((v) => (
                <option value={v} key={v}>
                  {v}
                </option>
              ))}
            </select>
          </SettingItem>

          <ListItem>
            <div className={styles["settings-title"]}>
              {Locale.Settings.Theme}
            </div>
            <select
              value={config.theme}
              onChange={(e) => {
                updateConfig(
                  (config) => (config.theme = e.target.value as any as Theme),
                );
              }}
            >
              {Object.values(Theme).map((v) => (
                <option value={v} key={v}>
                  {v}
                </option>
              ))}
            </select>
          </ListItem>

          <SettingItem title={Locale.Settings.Lang.Name}>
            <select
              value={getLang()}
              onChange={(e) => {
                changeLang(e.target.value as any);
              }}
            >
              {AllLangs.map((lang) => (
                <option value={lang} key={lang}>
                  {Locale.Settings.Lang.Options[lang]}
                </option>
              ))}
            </select>
          </SettingItem>

          <SettingItem
            title={Locale.Settings.FontSize.Title}
            subTitle={Locale.Settings.FontSize.SubTitle}
          >
            <input
              type="range"
              title={`${config.fontSize ?? 14}px`}
              value={config.fontSize}
              min="12"
              max="18"
              step="1"
              onChange={(e) =>
                updateConfig(
                  (config) =>
                    (config.fontSize = Number.parseInt(e.currentTarget.value)),
                )
              }
            ></input>
          </SettingItem>

          <SettingItem title={Locale.Settings.TightBorder}>
            <input
              type="checkbox"
              checked={config.tightBorder}
              onChange={(e) =>
                updateConfig(
                  (config) => (config.tightBorder = e.currentTarget.checked),
                )
              }
            ></input>
          </SettingItem>
        </List>
        <List>
          <SettingItem
            title={Locale.Settings.Prompt.Disable.Title}
            subTitle={Locale.Settings.Prompt.Disable.SubTitle}
          >
            <input
              type="checkbox"
              checked={config.disablePromptHint}
              onChange={(e) =>
                updateConfig(
                  (config) =>
                    (config.disablePromptHint = e.currentTarget.checked),
                )
              }
            ></input>
          </SettingItem>

          <SettingItem
            title={Locale.Settings.Prompt.List}
            subTitle={Locale.Settings.Prompt.ListCount(
              builtinCount,
              customCount,
            )}
          >
            <IconButton
              icon={<EditIcon />}
              text={Locale.Settings.Prompt.Edit}
              onClick={() => showToast(Locale.WIP)}
            />
          </SettingItem>
        </List>
        <List>
          {enabledAccessControl ? (
            <SettingItem
              title={Locale.Settings.AccessCode.Title}
              subTitle={Locale.Settings.AccessCode.SubTitle}
            >
              <input
                value={accessStore.accessCode}
                type="text"
                placeholder={Locale.Settings.AccessCode.Placeholder}
                onChange={(e) => {
                  accessStore.updateCode(e.currentTarget.value);
                }}
              ></input>
            </SettingItem>
          ) : (
            <></>
          )}

          <SettingItem
            title={Locale.Settings.Token.Title}
            subTitle={Locale.Settings.Token.SubTitle}
          >
            <input
              value={accessStore.token}
              type="text"
              placeholder={Locale.Settings.Token.Placeholder}
              onChange={(e) => {
                accessStore.updateToken(e.currentTarget.value);
              }}
            ></input>
          </SettingItem>

          <SettingItem
            title={Locale.Settings.Usage.Title}
            subTitle={
              loadingUsage
                ? Locale.Settings.Usage.IsChecking
                : Locale.Settings.Usage.SubTitle(
                    usage?.granted ?? "[?]",
                    usage?.used ?? "[?]",
                  )
            }
          >
            {loadingUsage ? (
              <div />
            ) : (
              <IconButton
                icon={<ResetIcon></ResetIcon>}
                text={Locale.Settings.Usage.Check}
                onClick={checkUsage}
              />
            )}
          </SettingItem>

          <SettingItem
            title={Locale.Settings.HistoryCount.Title}
            subTitle={Locale.Settings.HistoryCount.SubTitle}
          >
            <input
              type="range"
              title={config.historyMessageCount.toString()}
              value={config.historyMessageCount}
              min="0"
              max="25"
              step="2"
              onChange={(e) =>
                updateConfig(
                  (config) =>
                    (config.historyMessageCount = e.target.valueAsNumber),
                )
              }
            ></input>
          </SettingItem>

          <SettingItem
            title={Locale.Settings.CompressThreshold.Title}
            subTitle={Locale.Settings.CompressThreshold.SubTitle}
          >
            <input
              type="number"
              min={500}
              max={4000}
              value={config.compressMessageLengthThreshold}
              onChange={(e) =>
                updateConfig(
                  (config) =>
                    (config.compressMessageLengthThreshold =
                      e.currentTarget.valueAsNumber),
                )
              }
            ></input>
          </SettingItem>
        </List>

        <List>
          <SettingItem title={Locale.Settings.Model}>
            <select
              value={config.modelConfig.model}
              onChange={(e) => {
                updateConfig(
                  (config) =>
                    (config.modelConfig.model = e.currentTarget.value),
                );
              }}
            >
              {ALL_MODELS.map((v) => (
                <option value={v.name} key={v.name} disabled={!v.available}>
                  {v.name}
                </option>
              ))}
            </select>
          </SettingItem>
          <SettingItem
            title={Locale.Settings.Temperature.Title}
            subTitle={Locale.Settings.Temperature.SubTitle}
          >
            <input
              type="range"
              value={config.modelConfig.temperature.toFixed(1)}
              min="0"
              max="2"
              step="0.1"
              onChange={(e) => {
                updateConfig(
                  (config) =>
                    (config.modelConfig.temperature =
                      e.currentTarget.valueAsNumber),
                );
              }}
            ></input>
          </SettingItem>
          <SettingItem
            title={Locale.Settings.MaxTokens.Title}
            subTitle={Locale.Settings.MaxTokens.SubTitle}
          >
            <input
              type="number"
              min={100}
              max={4096}
              value={config.modelConfig.max_tokens}
              onChange={(e) =>
                updateConfig(
                  (config) =>
                    (config.modelConfig.max_tokens =
                      e.currentTarget.valueAsNumber),
                )
              }
            ></input>
          </SettingItem>
          <SettingItem
            title={Locale.Settings.PresencePenlty.Title}
            subTitle={Locale.Settings.PresencePenlty.SubTitle}
          >
            <input
              type="range"
              value={config.modelConfig.presence_penalty.toFixed(1)}
              min="-2"
              max="2"
              step="0.5"
              onChange={(e) => {
                updateConfig(
                  (config) =>
                    (config.modelConfig.presence_penalty =
                      e.currentTarget.valueAsNumber),
                );
              }}
            ></input>
          </SettingItem>
        </List>
      </div>
    </>
  );
}<|MERGE_RESOLUTION|>--- conflicted
+++ resolved
@@ -55,13 +55,8 @@
       state.updateConfig,
       state.resetConfig,
       state.clearAllData,
-<<<<<<< HEAD
       state.clearSessions,
     ]);
-=======
-    ],
-  );
->>>>>>> a64c4384
 
   const updateStore = useUpdateStore();
   const [checkingUpdate, setCheckingUpdate] = useState(false);
