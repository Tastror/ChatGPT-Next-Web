import { useState, useEffect, useMemo } from "react";

import styles from "./settings.module.scss";

import ResetIcon from "../icons/reload.svg";
import AddIcon from "../icons/add.svg";
import CloseIcon from "../icons/close.svg";
import CopyIcon from "../icons/copy.svg";
import ClearIcon from "../icons/clear.svg";
import LoadingIcon from "../icons/three-dots.svg";
import EditIcon from "../icons/edit.svg";
import EyeIcon from "../icons/eye.svg";
import DownloadIcon from "../icons/download.svg";
import UploadIcon from "../icons/upload.svg";
import ConfigIcon from "../icons/config.svg";
import ConfirmIcon from "../icons/confirm.svg";

import ConnectionIcon from "../icons/connection.svg";
import CloudSuccessIcon from "../icons/cloud-success.svg";
import CloudFailIcon from "../icons/cloud-fail.svg";

import {
  Input,
  List,
  ListItem,
  Modal,
  PasswordInput,
  Popover,
  Select,
  showConfirm,
  showToast,
} from "./ui-lib";
import { ModelConfigList } from "./model-config";

import { IconButton } from "./button";
import {
  SubmitKey,
  useChatStore,
  Theme,
  useUpdateStore,
  useAccessStore,
  useAppConfig,
} from "../store";

import Locale, {
  AllLangs,
  ALL_LANG_OPTIONS,
  changeLang,
  getLang,
} from "../locales";
import { copyToClipboard } from "../utils";
import Link from "next/link";
import {
  Anthropic,
  Azure,
  Baidu,
  Tencent,
  ByteDance,
  Alibaba,
  Moonshot,
  Google,
  GoogleSafetySettingsThreshold,
  OPENAI_BASE_URL,
  Path,
  RELEASE_URL,
  STORAGE_KEY,
  ServiceProvider,
  SlotID,
  UPDATE_URL,
  Stability,
} from "../constant";
import { Prompt, SearchService, usePromptStore } from "../store/prompt";
import { ErrorBoundary } from "./error";
import { InputRange } from "./input-range";
import { useNavigate } from "react-router-dom";
import { Avatar, AvatarPicker } from "./emoji";
import { getClientConfig } from "../config/client";
import { useSyncStore } from "../store/sync";
import { nanoid } from "nanoid";
import { useMaskStore } from "../store/mask";
import { ProviderType } from "../utils/cloud";

function EditPromptModal(props: { id: string; onClose: () => void }) {
  const promptStore = usePromptStore();
  const prompt = promptStore.get(props.id);

  return prompt ? (
    <div className="modal-mask">
      <Modal
        title={Locale.Settings.Prompt.EditModal.Title}
        onClose={props.onClose}
        actions={[
          <IconButton
            key=""
            onClick={props.onClose}
            text={Locale.UI.Confirm}
            bordered
          />,
        ]}
      >
        <div className={styles["edit-prompt-modal"]}>
          <input
            type="text"
            value={prompt.title}
            readOnly={!prompt.isUser}
            className={styles["edit-prompt-title"]}
            onInput={(e) =>
              promptStore.updatePrompt(
                props.id,
                (prompt) => (prompt.title = e.currentTarget.value),
              )
            }
          ></input>
          <Input
            value={prompt.content}
            readOnly={!prompt.isUser}
            className={styles["edit-prompt-content"]}
            rows={10}
            onInput={(e) =>
              promptStore.updatePrompt(
                props.id,
                (prompt) => (prompt.content = e.currentTarget.value),
              )
            }
          ></Input>
        </div>
      </Modal>
    </div>
  ) : null;
}

function UserPromptModal(props: { onClose?: () => void }) {
  const promptStore = usePromptStore();
  const userPrompts = promptStore.getUserPrompts();
  const builtinPrompts = SearchService.builtinPrompts;
  const allPrompts = userPrompts.concat(builtinPrompts);
  const [searchInput, setSearchInput] = useState("");
  const [searchPrompts, setSearchPrompts] = useState<Prompt[]>([]);
  const prompts = searchInput.length > 0 ? searchPrompts : allPrompts;

  const [editingPromptId, setEditingPromptId] = useState<string>();

  useEffect(() => {
    if (searchInput.length > 0) {
      const searchResult = SearchService.search(searchInput);
      setSearchPrompts(searchResult);
    } else {
      setSearchPrompts([]);
    }
  }, [searchInput]);

  return (
    <div className="modal-mask">
      <Modal
        title={Locale.Settings.Prompt.Modal.Title}
        onClose={() => props.onClose?.()}
        actions={[
          <IconButton
            key="add"
            onClick={() => {
              const promptId = promptStore.add({
                id: nanoid(),
                createdAt: Date.now(),
                title: "Empty Prompt",
                content: "Empty Prompt Content",
              });
              setEditingPromptId(promptId);
            }}
            icon={<AddIcon />}
            bordered
            text={Locale.Settings.Prompt.Modal.Add}
          />,
        ]}
      >
        <div className={styles["user-prompt-modal"]}>
          <input
            type="text"
            className={styles["user-prompt-search"]}
            placeholder={Locale.Settings.Prompt.Modal.Search}
            value={searchInput}
            onInput={(e) => setSearchInput(e.currentTarget.value)}
          ></input>

          <div className={styles["user-prompt-list"]}>
            {prompts.map((v, _) => (
              <div className={styles["user-prompt-item"]} key={v.id ?? v.title}>
                <div className={styles["user-prompt-header"]}>
                  <div className={styles["user-prompt-title"]}>{v.title}</div>
                  <div className={styles["user-prompt-content"] + " one-line"}>
                    {v.content}
                  </div>
                </div>

                <div className={styles["user-prompt-buttons"]}>
                  {v.isUser && (
                    <IconButton
                      icon={<ClearIcon />}
                      className={styles["user-prompt-button"]}
                      onClick={() => promptStore.remove(v.id!)}
                    />
                  )}
                  {v.isUser ? (
                    <IconButton
                      icon={<EditIcon />}
                      className={styles["user-prompt-button"]}
                      onClick={() => setEditingPromptId(v.id)}
                    />
                  ) : (
                    <IconButton
                      icon={<EyeIcon />}
                      className={styles["user-prompt-button"]}
                      onClick={() => setEditingPromptId(v.id)}
                    />
                  )}
                  <IconButton
                    icon={<CopyIcon />}
                    className={styles["user-prompt-button"]}
                    onClick={() => copyToClipboard(v.content)}
                  />
                </div>
              </div>
            ))}
          </div>
        </div>
      </Modal>

      {editingPromptId !== undefined && (
        <EditPromptModal
          id={editingPromptId!}
          onClose={() => setEditingPromptId(undefined)}
        />
      )}
    </div>
  );
}

function DangerItems() {
  const chatStore = useChatStore();
  const appConfig = useAppConfig();

  return (
    <List>
      <ListItem
        title={Locale.Settings.Danger.Reset.Title}
        subTitle={Locale.Settings.Danger.Reset.SubTitle}
      >
        <IconButton
          text={Locale.Settings.Danger.Reset.Action}
          onClick={async () => {
            if (await showConfirm(Locale.Settings.Danger.Reset.Confirm)) {
              appConfig.reset();
            }
          }}
          type="danger"
        />
      </ListItem>
      <ListItem
        title={Locale.Settings.Danger.Clear.Title}
        subTitle={Locale.Settings.Danger.Clear.SubTitle}
      >
        <IconButton
          text={Locale.Settings.Danger.Clear.Action}
          onClick={async () => {
            if (await showConfirm(Locale.Settings.Danger.Clear.Confirm)) {
              chatStore.clearAllData();
            }
          }}
          type="danger"
        />
      </ListItem>
    </List>
  );
}

function CheckButton() {
  const syncStore = useSyncStore();

  const couldCheck = useMemo(() => {
    return syncStore.cloudSync();
  }, [syncStore]);

  const [checkState, setCheckState] = useState<
    "none" | "checking" | "success" | "failed"
  >("none");

  async function check() {
    setCheckState("checking");
    const valid = await syncStore.check();
    setCheckState(valid ? "success" : "failed");
  }

  if (!couldCheck) return null;

  return (
    <IconButton
      text={Locale.Settings.Sync.Config.Modal.Check}
      bordered
      onClick={check}
      icon={
        checkState === "none" ? (
          <ConnectionIcon />
        ) : checkState === "checking" ? (
          <LoadingIcon />
        ) : checkState === "success" ? (
          <CloudSuccessIcon />
        ) : checkState === "failed" ? (
          <CloudFailIcon />
        ) : (
          <ConnectionIcon />
        )
      }
    ></IconButton>
  );
}

function SyncConfigModal(props: { onClose?: () => void }) {
  const syncStore = useSyncStore();

  return (
    <div className="modal-mask">
      <Modal
        title={Locale.Settings.Sync.Config.Modal.Title}
        onClose={() => props.onClose?.()}
        actions={[
          <CheckButton key="check" />,
          <IconButton
            key="confirm"
            onClick={props.onClose}
            icon={<ConfirmIcon />}
            bordered
            text={Locale.UI.Confirm}
          />,
        ]}
      >
        <List>
          <ListItem
            title={Locale.Settings.Sync.Config.SyncType.Title}
            subTitle={Locale.Settings.Sync.Config.SyncType.SubTitle}
          >
            <select
              value={syncStore.provider}
              onChange={(e) => {
                syncStore.update(
                  (config) =>
                    (config.provider = e.target.value as ProviderType),
                );
              }}
            >
              {Object.entries(ProviderType).map(([k, v]) => (
                <option value={v} key={k}>
                  {k}
                </option>
              ))}
            </select>
          </ListItem>

          <ListItem
            title={Locale.Settings.Sync.Config.Proxy.Title}
            subTitle={Locale.Settings.Sync.Config.Proxy.SubTitle}
          >
            <input
              type="checkbox"
              checked={syncStore.useProxy}
              onChange={(e) => {
                syncStore.update(
                  (config) => (config.useProxy = e.currentTarget.checked),
                );
              }}
            ></input>
          </ListItem>
          {syncStore.useProxy ? (
            <ListItem
              title={Locale.Settings.Sync.Config.ProxyUrl.Title}
              subTitle={Locale.Settings.Sync.Config.ProxyUrl.SubTitle}
            >
              <input
                type="text"
                value={syncStore.proxyUrl}
                onChange={(e) => {
                  syncStore.update(
                    (config) => (config.proxyUrl = e.currentTarget.value),
                  );
                }}
              ></input>
            </ListItem>
          ) : null}
        </List>

        {syncStore.provider === ProviderType.WebDAV && (
          <>
            <List>
              <ListItem title={Locale.Settings.Sync.Config.WebDav.Endpoint}>
                <input
                  type="text"
                  value={syncStore.webdav.endpoint}
                  onChange={(e) => {
                    syncStore.update(
                      (config) =>
                        (config.webdav.endpoint = e.currentTarget.value),
                    );
                  }}
                ></input>
              </ListItem>

              <ListItem title={Locale.Settings.Sync.Config.WebDav.UserName}>
                <input
                  type="text"
                  value={syncStore.webdav.username}
                  onChange={(e) => {
                    syncStore.update(
                      (config) =>
                        (config.webdav.username = e.currentTarget.value),
                    );
                  }}
                ></input>
              </ListItem>
              <ListItem title={Locale.Settings.Sync.Config.WebDav.Password}>
                <PasswordInput
                  value={syncStore.webdav.password}
                  onChange={(e) => {
                    syncStore.update(
                      (config) =>
                        (config.webdav.password = e.currentTarget.value),
                    );
                  }}
                ></PasswordInput>
              </ListItem>
            </List>
          </>
        )}

        {syncStore.provider === ProviderType.UpStash && (
          <List>
            <ListItem title={Locale.Settings.Sync.Config.UpStash.Endpoint}>
              <input
                type="text"
                value={syncStore.upstash.endpoint}
                onChange={(e) => {
                  syncStore.update(
                    (config) =>
                      (config.upstash.endpoint = e.currentTarget.value),
                  );
                }}
              ></input>
            </ListItem>

            <ListItem title={Locale.Settings.Sync.Config.UpStash.UserName}>
              <input
                type="text"
                value={syncStore.upstash.username}
                placeholder={STORAGE_KEY}
                onChange={(e) => {
                  syncStore.update(
                    (config) =>
                      (config.upstash.username = e.currentTarget.value),
                  );
                }}
              ></input>
            </ListItem>
            <ListItem title={Locale.Settings.Sync.Config.UpStash.Password}>
              <PasswordInput
                value={syncStore.upstash.apiKey}
                onChange={(e) => {
                  syncStore.update(
                    (config) => (config.upstash.apiKey = e.currentTarget.value),
                  );
                }}
              ></PasswordInput>
            </ListItem>
          </List>
        )}
      </Modal>
    </div>
  );
}

function SyncItems() {
  const syncStore = useSyncStore();
  const chatStore = useChatStore();
  const promptStore = usePromptStore();
  const maskStore = useMaskStore();
  const couldSync = useMemo(() => {
    return syncStore.cloudSync();
  }, [syncStore]);

  const [showSyncConfigModal, setShowSyncConfigModal] = useState(false);

  const stateOverview = useMemo(() => {
    const sessions = chatStore.sessions;
    const messageCount = sessions.reduce((p, c) => p + c.messages.length, 0);

    return {
      chat: sessions.length,
      message: messageCount,
      prompt: Object.keys(promptStore.prompts).length,
      mask: Object.keys(maskStore.masks).length,
    };
  }, [chatStore.sessions, maskStore.masks, promptStore.prompts]);

  return (
    <>
      <List>
        <ListItem
          title={Locale.Settings.Sync.CloudState}
          subTitle={
            syncStore.lastProvider
              ? `${new Date(syncStore.lastSyncTime).toLocaleString()} [${
                  syncStore.lastProvider
                }]`
              : Locale.Settings.Sync.NotSyncYet
          }
        >
          <div style={{ display: "flex" }}>
            <IconButton
              icon={<ConfigIcon />}
              text={Locale.UI.Config}
              onClick={() => {
                setShowSyncConfigModal(true);
              }}
            />
            {couldSync && (
              <IconButton
                icon={<ResetIcon />}
                text={Locale.UI.Sync}
                onClick={async () => {
                  try {
                    await syncStore.sync();
                    showToast(Locale.Settings.Sync.Success);
                  } catch (e) {
                    showToast(Locale.Settings.Sync.Fail);
                    console.error("[Sync]", e);
                  }
                }}
              />
            )}
          </div>
        </ListItem>

        <ListItem
          title={Locale.Settings.Sync.LocalState}
          subTitle={Locale.Settings.Sync.Overview(stateOverview)}
        >
          <div style={{ display: "flex" }}>
            <IconButton
              icon={<UploadIcon />}
              text={Locale.UI.Export}
              onClick={() => {
                syncStore.export();
              }}
            />
            <IconButton
              icon={<DownloadIcon />}
              text={Locale.UI.Import}
              onClick={() => {
                syncStore.import();
              }}
            />
          </div>
        </ListItem>
      </List>

      {showSyncConfigModal && (
        <SyncConfigModal onClose={() => setShowSyncConfigModal(false)} />
      )}
    </>
  );
}

export function Settings() {
  const navigate = useNavigate();
  const [showEmojiPicker, setShowEmojiPicker] = useState(false);
  const config = useAppConfig();
  const updateConfig = config.update;

  const updateStore = useUpdateStore();
  const [checkingUpdate, setCheckingUpdate] = useState(false);
  const currentVersion = updateStore.formatVersion(updateStore.version);
  const remoteId = updateStore.formatVersion(updateStore.remoteVersion);
  const hasNewVersion = currentVersion !== remoteId;
  const updateUrl = getClientConfig()?.isApp ? RELEASE_URL : UPDATE_URL;

  function checkUpdate(force = false) {
    setCheckingUpdate(true);
    updateStore.getLatestVersion(force).then(() => {
      setCheckingUpdate(false);
    });

    console.log("[Update] local version ", updateStore.version);
    console.log("[Update] remote version ", updateStore.remoteVersion);
  }

  const accessStore = useAccessStore();
  const shouldHideBalanceQuery = useMemo(() => {
    const isOpenAiUrl = accessStore.openaiUrl.includes(OPENAI_BASE_URL);

    return (
      accessStore.hideBalanceQuery ||
      isOpenAiUrl ||
      accessStore.provider === ServiceProvider.Azure
    );
  }, [
    accessStore.hideBalanceQuery,
    accessStore.openaiUrl,
    accessStore.provider,
  ]);

  const usage = {
    used: updateStore.used,
    subscription: updateStore.subscription,
  };
  const [loadingUsage, setLoadingUsage] = useState(false);
  function checkUsage(force = false) {
    if (shouldHideBalanceQuery) {
      return;
    }

    setLoadingUsage(true);
    updateStore.updateUsage(force).finally(() => {
      setLoadingUsage(false);
    });
  }

  const enabledAccessControl = useMemo(
    () => accessStore.enabledAccessControl(),
    // eslint-disable-next-line react-hooks/exhaustive-deps
    [],
  );

  const promptStore = usePromptStore();
  const builtinCount = SearchService.count.builtin;
  const customCount = promptStore.getUserPrompts().length ?? 0;
  const [shouldShowPromptModal, setShowPromptModal] = useState(false);

  const showUsage = accessStore.isAuthorized();
  useEffect(() => {
    // checks per minutes
    checkUpdate();
    showUsage && checkUsage();
    // eslint-disable-next-line react-hooks/exhaustive-deps
  }, []);

  useEffect(() => {
    const keydownEvent = (e: KeyboardEvent) => {
      if (e.key === "Escape") {
        navigate(Path.Home);
      }
    };
    if (clientConfig?.isApp) {
      // Force to set custom endpoint to true if it's app
      accessStore.update((state) => {
        state.useCustomConfig = true;
      });
    }
    document.addEventListener("keydown", keydownEvent);
    return () => {
      document.removeEventListener("keydown", keydownEvent);
    };
    // eslint-disable-next-line react-hooks/exhaustive-deps
  }, []);

  const clientConfig = useMemo(() => getClientConfig(), []);
  const showAccessCode = enabledAccessControl && !clientConfig?.isApp;

  const accessCodeComponent = showAccessCode && (
    <ListItem
      title={Locale.Settings.Access.AccessCode.Title}
      subTitle={Locale.Settings.Access.AccessCode.SubTitle}
    >
      <PasswordInput
        value={accessStore.accessCode}
        type="text"
        placeholder={Locale.Settings.Access.AccessCode.Placeholder}
        onChange={(e) => {
          accessStore.update(
            (access) => (access.accessCode = e.currentTarget.value),
          );
        }}
      />
    </ListItem>
  );

  const useCustomConfigComponent = // Conditionally render the following ListItem based on clientConfig.isApp
    !clientConfig?.isApp && ( // only show if isApp is false
      <ListItem
        title={Locale.Settings.Access.CustomEndpoint.Title}
        subTitle={Locale.Settings.Access.CustomEndpoint.SubTitle}
      >
        <input
          type="checkbox"
          checked={accessStore.useCustomConfig}
          onChange={(e) =>
            accessStore.update(
              (access) => (access.useCustomConfig = e.currentTarget.checked),
            )
          }
        ></input>
      </ListItem>
    );

  const openAIConfigComponent = accessStore.provider ===
    ServiceProvider.OpenAI && (
    <>
      <ListItem
        title={Locale.Settings.Access.OpenAI.Endpoint.Title}
        subTitle={Locale.Settings.Access.OpenAI.Endpoint.SubTitle}
      >
        <input
          type="text"
          value={accessStore.openaiUrl}
          placeholder={OPENAI_BASE_URL}
          onChange={(e) =>
            accessStore.update(
              (access) => (access.openaiUrl = e.currentTarget.value),
            )
          }
        ></input>
      </ListItem>
      <ListItem
        title={Locale.Settings.Access.OpenAI.ApiKey.Title}
        subTitle={Locale.Settings.Access.OpenAI.ApiKey.SubTitle}
      >
        <PasswordInput
          value={accessStore.openaiApiKey}
          type="text"
          placeholder={Locale.Settings.Access.OpenAI.ApiKey.Placeholder}
          onChange={(e) => {
            accessStore.update(
              (access) => (access.openaiApiKey = e.currentTarget.value),
            );
          }}
        />
      </ListItem>
    </>
  );

  const azureConfigComponent = accessStore.provider ===
    ServiceProvider.Azure && (
    <>
      <ListItem
        title={Locale.Settings.Access.Azure.Endpoint.Title}
        subTitle={
          Locale.Settings.Access.Azure.Endpoint.SubTitle + Azure.ExampleEndpoint
        }
      >
        <input
          type="text"
          value={accessStore.azureUrl}
          placeholder={Azure.ExampleEndpoint}
          onChange={(e) =>
            accessStore.update(
              (access) => (access.azureUrl = e.currentTarget.value),
            )
          }
        ></input>
      </ListItem>
      <ListItem
        title={Locale.Settings.Access.Azure.ApiKey.Title}
        subTitle={Locale.Settings.Access.Azure.ApiKey.SubTitle}
      >
        <PasswordInput
          value={accessStore.azureApiKey}
          type="text"
          placeholder={Locale.Settings.Access.Azure.ApiKey.Placeholder}
          onChange={(e) => {
            accessStore.update(
              (access) => (access.azureApiKey = e.currentTarget.value),
            );
          }}
        />
      </ListItem>
      <ListItem
        title={Locale.Settings.Access.Azure.ApiVerion.Title}
        subTitle={Locale.Settings.Access.Azure.ApiVerion.SubTitle}
      >
        <input
          type="text"
          value={accessStore.azureApiVersion}
          placeholder="2023-08-01-preview"
          onChange={(e) =>
            accessStore.update(
              (access) => (access.azureApiVersion = e.currentTarget.value),
            )
          }
        ></input>
      </ListItem>
    </>
  );

  const googleConfigComponent = accessStore.provider ===
    ServiceProvider.Google && (
    <>
      <ListItem
        title={Locale.Settings.Access.Google.Endpoint.Title}
        subTitle={
          Locale.Settings.Access.Google.Endpoint.SubTitle +
          Google.ExampleEndpoint
        }
      >
        <input
          type="text"
          value={accessStore.googleUrl}
          placeholder={Google.ExampleEndpoint}
          onChange={(e) =>
            accessStore.update(
              (access) => (access.googleUrl = e.currentTarget.value),
            )
          }
        ></input>
      </ListItem>
      <ListItem
        title={Locale.Settings.Access.Google.ApiKey.Title}
        subTitle={Locale.Settings.Access.Google.ApiKey.SubTitle}
      >
        <PasswordInput
          value={accessStore.googleApiKey}
          type="text"
          placeholder={Locale.Settings.Access.Google.ApiKey.Placeholder}
          onChange={(e) => {
            accessStore.update(
              (access) => (access.googleApiKey = e.currentTarget.value),
            );
          }}
        />
      </ListItem>
      <ListItem
        title={Locale.Settings.Access.Google.ApiVersion.Title}
        subTitle={Locale.Settings.Access.Google.ApiVersion.SubTitle}
      >
        <input
          type="text"
          value={accessStore.googleApiVersion}
          placeholder="2023-08-01-preview"
          onChange={(e) =>
            accessStore.update(
              (access) => (access.googleApiVersion = e.currentTarget.value),
            )
          }
        ></input>
      </ListItem>
      <ListItem
        title={Locale.Settings.Access.Google.GoogleSafetySettings.Title}
        subTitle={Locale.Settings.Access.Google.GoogleSafetySettings.SubTitle}
      >
        <Select
          value={accessStore.googleSafetySettings}
          onChange={(e) => {
            accessStore.update(
              (access) =>
                (access.googleSafetySettings = e.target
                  .value as GoogleSafetySettingsThreshold),
            );
          }}
        >
          {Object.entries(GoogleSafetySettingsThreshold).map(([k, v]) => (
            <option value={v} key={k}>
              {k}
            </option>
          ))}
        </Select>
      </ListItem>
    </>
  );

  const anthropicConfigComponent = accessStore.provider ===
    ServiceProvider.Anthropic && (
    <>
      <ListItem
        title={Locale.Settings.Access.Anthropic.Endpoint.Title}
        subTitle={
          Locale.Settings.Access.Anthropic.Endpoint.SubTitle +
          Anthropic.ExampleEndpoint
        }
      >
        <input
          type="text"
          value={accessStore.anthropicUrl}
          placeholder={Anthropic.ExampleEndpoint}
          onChange={(e) =>
            accessStore.update(
              (access) => (access.anthropicUrl = e.currentTarget.value),
            )
          }
        ></input>
      </ListItem>
      <ListItem
        title={Locale.Settings.Access.Anthropic.ApiKey.Title}
        subTitle={Locale.Settings.Access.Anthropic.ApiKey.SubTitle}
      >
        <PasswordInput
          value={accessStore.anthropicApiKey}
          type="text"
          placeholder={Locale.Settings.Access.Anthropic.ApiKey.Placeholder}
          onChange={(e) => {
            accessStore.update(
              (access) => (access.anthropicApiKey = e.currentTarget.value),
            );
          }}
        />
      </ListItem>
      <ListItem
        title={Locale.Settings.Access.Anthropic.ApiVerion.Title}
        subTitle={Locale.Settings.Access.Anthropic.ApiVerion.SubTitle}
      >
        <input
          type="text"
          value={accessStore.anthropicApiVersion}
          placeholder={Anthropic.Vision}
          onChange={(e) =>
            accessStore.update(
              (access) => (access.anthropicApiVersion = e.currentTarget.value),
            )
          }
        ></input>
      </ListItem>
    </>
  );

  const baiduConfigComponent = accessStore.provider ===
    ServiceProvider.Baidu && (
    <>
      <ListItem
        title={Locale.Settings.Access.Baidu.Endpoint.Title}
        subTitle={Locale.Settings.Access.Baidu.Endpoint.SubTitle}
      >
        <input
          type="text"
          value={accessStore.baiduUrl}
          placeholder={Baidu.ExampleEndpoint}
          onChange={(e) =>
            accessStore.update(
              (access) => (access.baiduUrl = e.currentTarget.value),
            )
          }
        ></input>
      </ListItem>
      <ListItem
        title={Locale.Settings.Access.Baidu.ApiKey.Title}
        subTitle={Locale.Settings.Access.Baidu.ApiKey.SubTitle}
      >
        <PasswordInput
          value={accessStore.baiduApiKey}
          type="text"
          placeholder={Locale.Settings.Access.Baidu.ApiKey.Placeholder}
          onChange={(e) => {
            accessStore.update(
              (access) => (access.baiduApiKey = e.currentTarget.value),
            );
          }}
        />
      </ListItem>
      <ListItem
        title={Locale.Settings.Access.Baidu.SecretKey.Title}
        subTitle={Locale.Settings.Access.Baidu.SecretKey.SubTitle}
      >
        <PasswordInput
          value={accessStore.baiduSecretKey}
          type="text"
          placeholder={Locale.Settings.Access.Baidu.SecretKey.Placeholder}
          onChange={(e) => {
            accessStore.update(
              (access) => (access.baiduSecretKey = e.currentTarget.value),
            );
          }}
        />
      </ListItem>
    </>
  );

  const tencentConfigComponent = accessStore.provider ===
    ServiceProvider.Tencent && (
    <>
      <ListItem
        title={Locale.Settings.Access.Tencent.Endpoint.Title}
        subTitle={Locale.Settings.Access.Tencent.Endpoint.SubTitle}
      >
        <input
          type="text"
          value={accessStore.tencentUrl}
          placeholder={Tencent.ExampleEndpoint}
          onChange={(e) =>
            accessStore.update(
              (access) => (access.tencentUrl = e.currentTarget.value),
            )
          }
        ></input>
      </ListItem>
      <ListItem
        title={Locale.Settings.Access.Tencent.ApiKey.Title}
        subTitle={Locale.Settings.Access.Tencent.ApiKey.SubTitle}
      >
        <PasswordInput
          value={accessStore.tencentApiKey}
          type="text"
          placeholder={Locale.Settings.Access.Tencent.ApiKey.Placeholder}
          onChange={(e) => {
            accessStore.update(
              (access) => (access.tencentApiKey = e.currentTarget.value),
            );
          }}
        />
      </ListItem>
      <ListItem
        title={Locale.Settings.Access.Tencent.SecretKey.Title}
        subTitle={Locale.Settings.Access.Tencent.SecretKey.SubTitle}
      >
        <PasswordInput
          value={accessStore.tencentSecretKey}
          type="text"
          placeholder={Locale.Settings.Access.Tencent.SecretKey.Placeholder}
          onChange={(e) => {
            accessStore.update(
              (access) => (access.tencentSecretKey = e.currentTarget.value),
            );
          }}
        />
      </ListItem>
    </>
  );

  const byteDanceConfigComponent = accessStore.provider ===
    ServiceProvider.ByteDance && (
    <>
      <ListItem
        title={Locale.Settings.Access.ByteDance.Endpoint.Title}
        subTitle={
          Locale.Settings.Access.ByteDance.Endpoint.SubTitle +
          ByteDance.ExampleEndpoint
        }
      >
        <input
          type="text"
          value={accessStore.bytedanceUrl}
          placeholder={ByteDance.ExampleEndpoint}
          onChange={(e) =>
            accessStore.update(
              (access) => (access.bytedanceUrl = e.currentTarget.value),
            )
          }
        ></input>
      </ListItem>
      <ListItem
        title={Locale.Settings.Access.ByteDance.ApiKey.Title}
        subTitle={Locale.Settings.Access.ByteDance.ApiKey.SubTitle}
      >
        <PasswordInput
          value={accessStore.bytedanceApiKey}
          type="text"
          placeholder={Locale.Settings.Access.ByteDance.ApiKey.Placeholder}
          onChange={(e) => {
            accessStore.update(
              (access) => (access.bytedanceApiKey = e.currentTarget.value),
            );
          }}
        />
      </ListItem>
    </>
  );

  const alibabaConfigComponent = accessStore.provider ===
    ServiceProvider.Alibaba && (
    <>
      <ListItem
        title={Locale.Settings.Access.Alibaba.Endpoint.Title}
        subTitle={
          Locale.Settings.Access.Alibaba.Endpoint.SubTitle +
          Alibaba.ExampleEndpoint
        }
      >
        <input
          type="text"
          value={accessStore.alibabaUrl}
          placeholder={Alibaba.ExampleEndpoint}
          onChange={(e) =>
            accessStore.update(
              (access) => (access.alibabaUrl = e.currentTarget.value),
            )
          }
        ></input>
      </ListItem>
      <ListItem
        title={Locale.Settings.Access.Alibaba.ApiKey.Title}
        subTitle={Locale.Settings.Access.Alibaba.ApiKey.SubTitle}
      >
        <PasswordInput
          value={accessStore.alibabaApiKey}
          type="text"
          placeholder={Locale.Settings.Access.Alibaba.ApiKey.Placeholder}
          onChange={(e) => {
            accessStore.update(
              (access) => (access.alibabaApiKey = e.currentTarget.value),
            );
          }}
        />
      </ListItem>
    </>
  );

  const moonshotConfigComponent = accessStore.provider ===
    ServiceProvider.Moonshot && (
    <>
      <ListItem
        title={Locale.Settings.Access.Moonshot.Endpoint.Title}
        subTitle={
          Locale.Settings.Access.Moonshot.Endpoint.SubTitle +
          Moonshot.ExampleEndpoint
        }
      >
        <input
          type="text"
          value={accessStore.moonshotUrl}
          placeholder={Moonshot.ExampleEndpoint}
          onChange={(e) =>
            accessStore.update(
              (access) => (access.moonshotUrl = e.currentTarget.value),
            )
          }
        ></input>
      </ListItem>
      <ListItem
        title={Locale.Settings.Access.Moonshot.ApiKey.Title}
        subTitle={Locale.Settings.Access.Moonshot.ApiKey.SubTitle}
      >
        <PasswordInput
          value={accessStore.moonshotApiKey}
          type="text"
          placeholder={Locale.Settings.Access.Moonshot.ApiKey.Placeholder}
          onChange={(e) => {
            accessStore.update(
              (access) => (access.moonshotApiKey = e.currentTarget.value),
            );
          }}
        />
      </ListItem>
    </>
  );

  const stabilityConfigComponent = accessStore.provider ===
    ServiceProvider.Stability && (
    <>
      <ListItem
        title={Locale.Settings.Access.Stability.Endpoint.Title}
        subTitle={
          Locale.Settings.Access.Stability.Endpoint.SubTitle +
          Stability.ExampleEndpoint
        }
      >
        <input
          type="text"
          value={accessStore.stabilityUrl}
          placeholder={Stability.ExampleEndpoint}
          onChange={(e) =>
            accessStore.update(
              (access) => (access.stabilityUrl = e.currentTarget.value),
            )
          }
        ></input>
      </ListItem>
      <ListItem
        title={Locale.Settings.Access.Stability.ApiKey.Title}
        subTitle={Locale.Settings.Access.Stability.ApiKey.SubTitle}
      >
        <PasswordInput
          value={accessStore.stabilityApiKey}
          type="text"
          placeholder={Locale.Settings.Access.Stability.ApiKey.Placeholder}
          onChange={(e) => {
            accessStore.update(
              (access) => (access.stabilityApiKey = e.currentTarget.value),
            );
          }}
        />
      </ListItem>
    </>
  );

  return (
    <ErrorBoundary>
      <div className="window-header" data-tauri-drag-region>
        <div className="window-header-title">
          <div className="window-header-main-title">
            {Locale.Settings.Title}
          </div>
          <div className="window-header-sub-title">
            {Locale.Settings.SubTitle}
          </div>
        </div>
        <div className="window-actions">
          <div className="window-action-button"></div>
          <div className="window-action-button"></div>
          <div className="window-action-button">
            <IconButton
              icon={<CloseIcon />}
              onClick={() => navigate(Path.Home)}
              bordered
            />
          </div>
        </div>
      </div>
      <div className={styles["settings"]}>
        <List>
          <ListItem title={Locale.Settings.Avatar}>
            <Popover
              onClose={() => setShowEmojiPicker(false)}
              content={
                <AvatarPicker
                  onEmojiClick={(avatar: string) => {
                    updateConfig((config) => (config.avatar = avatar));
                    setShowEmojiPicker(false);
                  }}
                />
              }
              open={showEmojiPicker}
            >
              <div
                className={styles.avatar}
                onClick={() => {
                  setShowEmojiPicker(!showEmojiPicker);
                }}
              >
                <Avatar avatar={config.avatar} />
              </div>
            </Popover>
          </ListItem>

          <ListItem
            title={Locale.Settings.Update.Version(currentVersion ?? "unknown")}
            subTitle={
              checkingUpdate
                ? Locale.Settings.Update.IsChecking
                : hasNewVersion
                ? Locale.Settings.Update.FoundUpdate(remoteId ?? "ERROR")
                : Locale.Settings.Update.IsLatest
            }
          >
            {checkingUpdate ? (
              <LoadingIcon />
            ) : hasNewVersion ? (
              <Link href={updateUrl} target="_blank" className="link">
                {Locale.Settings.Update.GoToUpdate}
              </Link>
            ) : (
              <IconButton
                icon={<ResetIcon></ResetIcon>}
                text={Locale.Settings.Update.CheckUpdate}
                onClick={() => checkUpdate(true)}
              />
            )}
          </ListItem>

          <ListItem title={Locale.Settings.SendKey}>
            <Select
              value={config.submitKey}
              onChange={(e) => {
                updateConfig(
                  (config) =>
                    (config.submitKey = e.target.value as any as SubmitKey),
                );
              }}
            >
              {Object.values(SubmitKey).map((v) => (
                <option value={v} key={v}>
                  {v}
                </option>
              ))}
            </Select>
          </ListItem>

          <ListItem title={Locale.Settings.Theme}>
            <Select
              value={config.theme}
              onChange={(e) => {
                updateConfig(
                  (config) => (config.theme = e.target.value as any as Theme),
                );
              }}
            >
              {Object.values(Theme).map((v) => (
                <option value={v} key={v}>
                  {v}
                </option>
              ))}
            </Select>
          </ListItem>

          <ListItem title={Locale.Settings.Lang.Name}>
            <Select
              value={getLang()}
              onChange={(e) => {
                changeLang(e.target.value as any);
              }}
            >
              {AllLangs.map((lang) => (
                <option value={lang} key={lang}>
                  {ALL_LANG_OPTIONS[lang]}
                </option>
              ))}
            </Select>
          </ListItem>

          <ListItem
            title={Locale.Settings.FontSize.Title}
            subTitle={Locale.Settings.FontSize.SubTitle}
          >
            <InputRange
              title={`${config.fontSize ?? 14}px`}
              value={config.fontSize}
              min="12"
              max="40"
              step="1"
              onChange={(e) =>
                updateConfig(
                  (config) =>
                    (config.fontSize = Number.parseInt(e.currentTarget.value)),
                )
              }
            ></InputRange>
          </ListItem>

          <ListItem
            title={Locale.Settings.AutoGenerateTitle.Title}
            subTitle={Locale.Settings.AutoGenerateTitle.SubTitle}
          >
            <input
              type="checkbox"
              checked={config.enableAutoGenerateTitle}
              onChange={(e) =>
                updateConfig(
                  (config) =>
                    (config.enableAutoGenerateTitle = e.currentTarget.checked),
                )
              }
            ></input>
          </ListItem>

          <ListItem
            title={Locale.Settings.SendPreviewBubble.Title}
            subTitle={Locale.Settings.SendPreviewBubble.SubTitle}
          >
            <input
              type="checkbox"
              checked={config.sendPreviewBubble}
              onChange={(e) =>
                updateConfig(
                  (config) =>
                    (config.sendPreviewBubble = e.currentTarget.checked),
                )
              }
            ></input>
          </ListItem>
        </List>

        <SyncItems />

        <List>
          <ListItem
            title={Locale.Settings.Mask.Splash.Title}
            subTitle={Locale.Settings.Mask.Splash.SubTitle}
          >
            <input
              type="checkbox"
              checked={!config.dontShowMaskSplashScreen}
              onChange={(e) =>
                updateConfig(
                  (config) =>
                    (config.dontShowMaskSplashScreen =
                      !e.currentTarget.checked),
                )
              }
            ></input>
          </ListItem>

          <ListItem
            title={Locale.Settings.Mask.Builtin.Title}
            subTitle={Locale.Settings.Mask.Builtin.SubTitle}
          >
            <input
              type="checkbox"
              checked={config.hideBuiltinMasks}
              onChange={(e) =>
                updateConfig(
                  (config) =>
                    (config.hideBuiltinMasks = e.currentTarget.checked),
                )
              }
            ></input>
          </ListItem>
        </List>

        <List>
          <ListItem
            title={Locale.Settings.Prompt.Disable.Title}
            subTitle={Locale.Settings.Prompt.Disable.SubTitle}
          >
            <input
              type="checkbox"
              checked={config.disablePromptHint}
              onChange={(e) =>
                updateConfig(
                  (config) =>
                    (config.disablePromptHint = e.currentTarget.checked),
                )
              }
            ></input>
          </ListItem>

          <ListItem
            title={Locale.Settings.Prompt.List}
            subTitle={Locale.Settings.Prompt.ListCount(
              builtinCount,
              customCount,
            )}
          >
            <IconButton
              icon={<EditIcon />}
              text={Locale.Settings.Prompt.Edit}
              onClick={() => setShowPromptModal(true)}
            />
          </ListItem>
        </List>

        <List id={SlotID.CustomModel}>
          {accessCodeComponent}

          {!accessStore.hideUserApiKey && (
            <>
              {useCustomConfigComponent}

              {accessStore.useCustomConfig && (
                <>
                  <ListItem
                    title={Locale.Settings.Access.Provider.Title}
                    subTitle={Locale.Settings.Access.Provider.SubTitle}
                  >
                    <Select
                      value={accessStore.provider}
                      onChange={(e) => {
                        accessStore.update(
                          (access) =>
                            (access.provider = e.target
                              .value as ServiceProvider),
                        );
                      }}
                    >
                      {Object.entries(ServiceProvider).map(([k, v]) => (
                        <option value={v} key={k}>
                          {k}
                        </option>
                      ))}
                    </Select>
                  </ListItem>

                  {openAIConfigComponent}
                  {azureConfigComponent}
                  {googleConfigComponent}
                  {anthropicConfigComponent}
                  {baiduConfigComponent}
                  {byteDanceConfigComponent}
                  {alibabaConfigComponent}
<<<<<<< HEAD
                  {tencentConfigComponent}
=======
                  {moonshotConfigComponent}
>>>>>>> f6a6c51d
                  {stabilityConfigComponent}
                </>
              )}
            </>
          )}

          {!shouldHideBalanceQuery && !clientConfig?.isApp ? (
            <ListItem
              title={Locale.Settings.Usage.Title}
              subTitle={
                showUsage
                  ? loadingUsage
                    ? Locale.Settings.Usage.IsChecking
                    : Locale.Settings.Usage.SubTitle(
                        usage?.used ?? "[?]",
                        usage?.subscription ?? "[?]",
                      )
                  : Locale.Settings.Usage.NoAccess
              }
            >
              {!showUsage || loadingUsage ? (
                <div />
              ) : (
                <IconButton
                  icon={<ResetIcon></ResetIcon>}
                  text={Locale.Settings.Usage.Check}
                  onClick={() => checkUsage(true)}
                />
              )}
            </ListItem>
          ) : null}

          <ListItem
            title={Locale.Settings.Access.CustomModel.Title}
            subTitle={Locale.Settings.Access.CustomModel.SubTitle}
          >
            <input
              type="text"
              value={config.customModels}
              placeholder="model1,model2,model3"
              onChange={(e) =>
                config.update(
                  (config) => (config.customModels = e.currentTarget.value),
                )
              }
            ></input>
          </ListItem>
        </List>

        <List>
          <ModelConfigList
            modelConfig={config.modelConfig}
            updateConfig={(updater) => {
              const modelConfig = { ...config.modelConfig };
              updater(modelConfig);
              config.update((config) => (config.modelConfig = modelConfig));
            }}
          />
        </List>

        {shouldShowPromptModal && (
          <UserPromptModal onClose={() => setShowPromptModal(false)} />
        )}

        <DangerItems />
      </div>
    </ErrorBoundary>
  );
}<|MERGE_RESOLUTION|>--- conflicted
+++ resolved
@@ -1456,11 +1456,8 @@
                   {baiduConfigComponent}
                   {byteDanceConfigComponent}
                   {alibabaConfigComponent}
-<<<<<<< HEAD
                   {tencentConfigComponent}
-=======
                   {moonshotConfigComponent}
->>>>>>> f6a6c51d
                   {stabilityConfigComponent}
                 </>
               )}
